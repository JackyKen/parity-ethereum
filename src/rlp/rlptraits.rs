use rlp::{DecoderError, UntrustedRlp};

pub trait Decoder: Sized {
	fn read_value<T, F>(&self, f: F) -> Result<T, DecoderError>
		where F: FnOnce(&[u8]) -> Result<T, DecoderError>;

	fn as_list(&self) -> Result<Vec<Self>, DecoderError>;
<<<<<<< HEAD
	fn as_rlp<'a>(&'a self) -> &'a UntrustedRlp<'a>;
=======

	fn as_raw(&self) -> &[u8];
>>>>>>> d4cbad11
}

pub trait Decodable: Sized {
	fn decode<D>(decoder: &D) -> Result<Self, DecoderError>  where D: Decoder;
}

pub trait View<'a, 'view>: Sized {
	type Prototype;
	type PayloadInfo;
	type Data;
	type Item;
	type Iter;

	/// Creates a new instance of `Rlp` reader
	fn new(bytes: &'a [u8]) -> Self;

	/// The raw data of the RLP.
	///
	/// ```rust
	/// extern crate ethcore_util as util;
	/// use util::rlp::*;
	///
	/// fn main () {
	/// 	let data = vec![0xc8, 0x83, b'c', b'a', b't', 0x83, b'd', b'o', b'g'];
	/// 	let rlp = Rlp::new(&data);
	/// 	let dog = rlp.at(1).raw();
	/// 	assert_eq!(dog, &[0x83, b'd', b'o', b'g']);
	/// }
	/// ```
	fn raw(&'view self) -> &'a [u8];

	/// Get the prototype of the RLP.
	fn prototype(&self) -> Self::Prototype;

	fn payload_info(&self) -> Self::PayloadInfo;

	fn data(&'view self) -> Self::Data;

	/// Returns number of RLP items.
	///
	/// ```rust
	/// extern crate ethcore_util as util;
	/// use util::rlp::*;
	///
	/// fn main () {
	/// 	let data = vec![0xc8, 0x83, b'c', b'a', b't', 0x83, b'd', b'o', b'g'];
	/// 	let rlp = Rlp::new(&data);
	/// 	assert_eq!(rlp.item_count(), 2);
	/// 	let view = rlp.at(1);
	/// 	assert_eq!(view.item_count(), 0);
	/// }
	/// ```
	fn item_count(&self) -> usize;

	/// Returns the number of bytes in the data, or zero if it isn't data.
	///
	/// ```rust
	/// extern crate ethcore_util as util;
	/// use util::rlp::*;
	///
	/// fn main () {
	/// 	let data = vec![0xc8, 0x83, b'c', b'a', b't', 0x83, b'd', b'o', b'g'];
	/// 	let rlp = Rlp::new(&data);
	/// 	assert_eq!(rlp.size(), 0);
	/// 	let view = rlp.at(1);
	/// 	assert_eq!(view.size(), 3);
	/// }
	/// ```
	fn size(&self) -> usize;

	/// Get view onto RLP-slice at index.
	///
	/// Caches offset to given index, so access to successive
	/// slices is faster.
	///
	/// ```rust
	/// extern crate ethcore_util as util;
	/// use util::rlp::*;
	///
	/// fn main () {
	/// 	let data = vec![0xc8, 0x83, b'c', b'a', b't', 0x83, b'd', b'o', b'g'];
	/// 	let rlp = Rlp::new(&data);
	/// 	let dog: String = rlp.at(1).as_val();
	/// 	assert_eq!(dog, "dog".to_string());
	/// }
	fn at(&'view self, index: usize) -> Self::Item;

	/// No value
	///
	/// ```rust
	/// extern crate ethcore_util as util;
	/// use util::rlp::*;
	///
	/// fn main () {
	/// 	let data = vec![];
	/// 	let rlp = Rlp::new(&data);
	/// 	assert!(rlp.is_null());
	/// }
	/// ```
	fn is_null(&self) -> bool;

	/// Contains a zero-length string or zero-length list.
	///
	/// ```rust
	/// extern crate ethcore_util as util;
	/// use util::rlp::*;
	///
	/// fn main () {
	/// 	let data = vec![0xc0];
	/// 	let rlp = Rlp::new(&data);
	/// 	assert!(rlp.is_empty());
	/// }
	/// ```
	fn is_empty(&self) -> bool;

	/// List value
	///
	/// ```rust
	/// extern crate ethcore_util as util;
	/// use util::rlp::*;
	///
	/// fn main () {
	/// 	let data = vec![0xc8, 0x83, b'c', b'a', b't', 0x83, b'd', b'o', b'g'];
	/// 	let rlp = Rlp::new(&data);
	/// 	assert!(rlp.is_list());
	/// }
	/// ```
	fn is_list(&self) -> bool;

	/// String value
	///
	/// ```rust
	/// extern crate ethcore_util as util;
	/// use util::rlp::*;
	///
	/// fn main () {
	/// 	let data = vec![0xc8, 0x83, b'c', b'a', b't', 0x83, b'd', b'o', b'g'];
	/// 	let rlp = Rlp::new(&data);
	/// 	assert!(rlp.at(1).is_data());
	/// }
	/// ```
	fn is_data(&self) -> bool;

	/// Int value
	///
	/// ```rust
	/// extern crate ethcore_util as util;
	/// use util::rlp::*;
	///
	/// fn main () {
	/// 	let data = vec![0xc1, 0x10];
	/// 	let rlp = Rlp::new(&data);
	/// 	assert_eq!(rlp.is_int(), false);
	/// 	assert_eq!(rlp.at(0).is_int(), true);
	/// }
	/// ```
	fn is_int(&self) -> bool;

	/// Get iterator over rlp-slices
	///
	/// ```rust
	/// extern crate ethcore_util as util;
	/// use util::rlp::*;
	///
	/// fn main () {
	/// 	let data = vec![0xc8, 0x83, b'c', b'a', b't', 0x83, b'd', b'o', b'g'];
	/// 	let rlp = Rlp::new(&data);
	/// 	let strings: Vec<String> = rlp.iter().map(| i | i.as_val()).collect();
	/// }
	/// ```
	fn iter(&'view self) -> Self::Iter;

	fn as_val<T>(&self) -> Result<T, DecoderError> where T: Decodable;

	fn val_at<T>(&self, index: usize) -> Result<T, DecoderError> where T: Decodable;
}

pub trait Encoder {
	fn emit_value(&mut self, bytes: &[u8]) -> ();
	fn emit_list<F>(&mut self, f: F) -> () where F: FnOnce(&mut Self) -> ();
	fn emit_raw(&mut self, bytes: &[u8]) -> ();
}

pub trait Encodable {
	fn encode<E>(&self, encoder: &mut E) -> () where E: Encoder;
}

pub trait Stream: Sized {

	/// Initializes instance of empty `Stream`.
	fn new() -> Self;

	/// Initializes the `Stream` as a list.
	fn new_list(len: usize) -> Self;

	/// Apends value to the end of stream, chainable.
	///
	/// ```rust
	/// extern crate ethcore_util as util;
	/// use util::rlp::*;
	///
	/// fn main () {
	/// 	let mut stream = RlpStream::new_list(2);
	/// 	stream.append(&"cat").append(&"dog");
	/// 	let out = stream.out();
	/// 	assert_eq!(out, vec![0xc8, 0x83, b'c', b'a', b't', 0x83, b'd', b'o', b'g']);
	/// }
	/// ```
	fn append<'a, E>(&'a mut self, object: &E) -> &'a mut Self where E: Encodable;

	/// Declare appending the list of given size, chainable.
	///
	/// ```rust
	/// extern crate ethcore_util as util;
	/// use util::rlp::*;
	///
	/// fn main () {
	/// 	let mut stream = RlpStream::new_list(2);
	/// 	stream.append_list(2).append(&"cat").append(&"dog");
	/// 	stream.append(&"");
	/// 	let out = stream.out();
	/// 	assert_eq!(out, vec![0xca, 0xc8, 0x83, b'c', b'a', b't', 0x83, b'd', b'o', b'g', 0x80]);
	/// }
	/// ```
	fn append_list<'a>(&'a mut self, len: usize) -> &'a mut Self;

	/// Apends null to the end of stream, chainable.
	///
	/// ```rust
	/// extern crate ethcore_util as util;
	/// use util::rlp::*;
	///
	/// fn main () {
	/// 	let mut stream = RlpStream::new_list(2);
	/// 	stream.append_empty_data().append_empty_data();
	/// 	let out = stream.out();
	/// 	assert_eq!(out, vec![0xc2, 0x80, 0x80]);
	/// }
	/// ```
	fn append_empty_data<'a>(&'a mut self) -> &'a mut Self;

	/// Appends raw (pre-serialised) RLP data. Use with caution. Chainable.
	fn append_raw<'a>(&'a mut self, bytes: &[u8], item_count: usize) -> &'a mut Self;

	/// Clear the output stream so far.
	///
	/// ```rust
	/// extern crate ethcore_util as util;
	/// use util::rlp::*;
	///
	/// fn main () {
	/// 	let mut stream = RlpStream::new_list(3);
	/// 	stream.append(&"cat");
	/// 	stream.clear();
	/// 	stream.append(&"dog");
	/// 	let out = stream.out();
	/// 	assert_eq!(out, vec![0x83, b'd', b'o', b'g']);
	/// }
	fn clear(&mut self);

	/// Returns true if stream doesnt expect any more items.
	///
	/// ```rust
	/// extern crate ethcore_util as util;
	/// use util::rlp::*;
	///
	/// fn main () {
	/// 	let mut stream = RlpStream::new_list(2);
	/// 	stream.append(&"cat");
	/// 	assert_eq!(stream.is_finished(), false);
	/// 	stream.append(&"dog");
	/// 	assert_eq!(stream.is_finished(), true);
	/// 	let out = stream.out();
	/// 	assert_eq!(out, vec![0xc8, 0x83, b'c', b'a', b't', 0x83, b'd', b'o', b'g']);
	/// }
	fn is_finished(&self) -> bool;

	fn raw(&self) -> &[u8];

	/// Streams out encoded bytes.
	///
	/// panic! if stream is not finished.
	fn out(self) -> Vec<u8>;
}<|MERGE_RESOLUTION|>--- conflicted
+++ resolved
@@ -5,12 +5,8 @@
 		where F: FnOnce(&[u8]) -> Result<T, DecoderError>;
 
 	fn as_list(&self) -> Result<Vec<Self>, DecoderError>;
-<<<<<<< HEAD
 	fn as_rlp<'a>(&'a self) -> &'a UntrustedRlp<'a>;
-=======
-
 	fn as_raw(&self) -> &[u8];
->>>>>>> d4cbad11
 }
 
 pub trait Decodable: Sized {
