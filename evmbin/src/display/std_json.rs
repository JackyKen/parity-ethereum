--- conflicted
+++ resolved
@@ -140,42 +140,22 @@
 	type Output = ();
 
 	fn trace_next_instruction(&mut self, pc: usize, instruction: u8, current_gas: U256) -> bool {
-<<<<<<< HEAD
 		let subdepth = self.subdepth;
 		Self::with_informant_in_depth(self, subdepth, |informant: &mut Informant<Trace, Out>| {
 			let info = ::evm::Instruction::from_u8(instruction).map(|i| i.info());
 			informant.instruction = instruction;
-			let storage = informant.storage();
-			let stack = informant.stack();
-
-			writeln!(
-				&mut informant.trace_sink,
-				"{{\"pc\":{pc},\"op\":{op},\"opName\":\"{name}\",\"gas\":\"0x{gas:x}\",\"stack\":{stack},\"storage\":{storage},\"depth\":{depth}}}",
-				pc = pc,
-				op = instruction,
-				name = info.map(|i| i.name).unwrap_or(""),
-				gas = current_gas,
-				stack = stack,
-				storage = storage,
-				depth = informant.depth,
-			).expect("The sink must be writeable.");
-		});
-=======
-		let info = ::evm::Instruction::from_u8(instruction).map(|i| i.info());
-		self.instruction = instruction;
-		let trace_data = json!({
-			"pc": pc,
-			"op": instruction,
-			"opName": info.map(|i| i.name).unwrap_or(""),
-			"gas": format!("{:#x}", current_gas),
-			"stack": self.stack,
-			"storage": self.storage,
-			"depth": self.depth,
-		});
-
-		writeln!(&mut self.trace_sink, "{}", trace_data).expect("The sink must be writeable.");
-
->>>>>>> 7a367698
+			let trace_data = json!({
+				"pc": pc,
+				"op": instruction,
+				"opName": info.map(|i| i.name).unwrap_or(""),
+				"gas": format!("{:#x}", current_gas),
+				"stack": self.stack,
+				"storage": self.storage,
+				"depth": self.depth,
+			});
+
+			writeln!(&mut self.trace_sink, "{}", trace_data).expect("The sink must be writeable.");
+		});
 		true
 	}
 
