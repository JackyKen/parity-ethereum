--- conflicted
+++ resolved
@@ -321,19 +321,11 @@
 		};
 
 		{
-<<<<<<< HEAD
 			if !imported_blocks.is_empty() && is_block_queue_empty {
-				let (enacted, retracted) = self.calculate_enacted_retracted(&import_results);
+				let route = ChainRoute::from(import_results.as_ref());
 
 				if is_block_queue_empty {
-					self.miner.chain_new_blocks(client, &imported_blocks, &invalid_blocks, &enacted, &retracted, false);
-=======
-			if !imported_blocks.is_empty() && is_empty {
-				let route = ChainRoute::from(import_results.as_ref());
-
-				if is_empty {
 					self.miner.chain_new_blocks(client, &imported_blocks, &invalid_blocks, route.enacted(), route.retracted(), false);
->>>>>>> cc44ae9c
 				}
 
 				client.notify(|notify| {
