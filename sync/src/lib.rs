--- conflicted
+++ resolved
@@ -44,13 +44,8 @@
 //! fn main() {
 //! 	let mut service = NetworkService::start(NetworkConfiguration::new()).unwrap();
 //! 	let dir = env::temp_dir();
-<<<<<<< HEAD
 //! 	let client = Client::new(ClientConfig::default(), ethereum::new_frontier(), &dir, service.io().channel()).unwrap();
-//! 	let miner = Miner::new(false);
-=======
-//! 	let client = Client::new(ClientConfig::default(), ethereum::new_frontier(), &dir, service.io().channel());
 //! 	let miner = Miner::new(false, ethereum::new_frontier());
->>>>>>> 7d873b2c
 //! 	EthSync::register(&mut service, SyncConfig::default(), client, miner);
 //! }
 //! ```
