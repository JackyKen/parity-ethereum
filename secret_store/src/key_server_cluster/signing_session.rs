// Copyright 2015-2017 Parity Technologies (UK) Ltd.
// This file is part of Parity.

// Parity is free software: you can redistribute it and/or modify
// it under the terms of the GNU General Public License as published by
// the Free Software Foundation, either version 3 of the License, or
// (at your option) any later version.

// Parity is distributed in the hope that it will be useful,
// but WITHOUT ANY WARRANTY; without even the implied warranty of
// MERCHANTABILITY or FITNESS FOR A PARTICULAR PURPOSE.  See the
// GNU General Public License for more details.

// You should have received a copy of the GNU General Public License
// along with Parity.  If not, see <http://www.gnu.org/licenses/>.

use std::collections::BTreeSet;
use std::sync::Arc;
use parking_lot::{Mutex, Condvar};
use ethkey::{Public, Secret, Signature};
use bigint::hash::H256;
use key_server_cluster::{Error, NodeId, SessionId, SessionMeta, AclStorage, DocumentKeyShare};
use key_server_cluster::cluster::{Cluster};
use key_server_cluster::cluster_sessions::ClusterSession;
use key_server_cluster::generation_session::{SessionImpl as GenerationSession, SessionParams as GenerationSessionParams,
	Session as GenerationSessionApi, SessionState as GenerationSessionState};
use key_server_cluster::message::{Message, SigningMessage, SigningConsensusMessage, SigningGenerationMessage,
	RequestPartialSignature, PartialSignature, SigningSessionCompleted, GenerationMessage, ConsensusMessage, SigningSessionError,
	InitializeConsensusSession, ConfirmConsensusInitialization};
use key_server_cluster::jobs::job_session::JobTransport;
use key_server_cluster::jobs::signing_job::{PartialSigningRequest, PartialSigningResponse, SigningJob};
use key_server_cluster::jobs::consensus_session::{ConsensusSessionParams, ConsensusSessionState, ConsensusSession};

pub use key_server_cluster::decryption_session::DecryptionSessionId as SigningSessionId;

/// Signing session API.
pub trait Session: Send + Sync + 'static {
	/// Wait until session is completed. Returns signed message.
	fn wait(&self) -> Result<(Secret, Secret), Error>;
}

/// Distributed signing session.
/// Based on "Efficient Multi-Party Digital Signature using Adaptive Secret Sharing for Low-Power Devices in Wireless Network" paper.
/// Brief overview:
/// 1) initialization: master node (which has received request for signing the message) requests all other nodes to sign the message
/// 2) ACL check: all nodes which have received the request are querying ACL-contract to check if requestor has access to the private key
/// 3) partial signing: every node which has succussfully checked access for the requestor do a partial signing
/// 4) signing: master node receives all partial signatures of the secret and computes the signature
pub struct SessionImpl {
	/// Session core.
	core: SessionCore,
	/// Session data.
	data: Mutex<SessionData>,
}

/// Immutable session data.
struct SessionCore {
	/// Session metadata.
	pub meta: SessionMeta,
	/// Signing session access key.
	pub access_key: Secret,
	/// Key share.
	pub key_share: DocumentKeyShare,
	/// Cluster which allows this node to send messages to other nodes in the cluster.
	pub cluster: Arc<Cluster>,
	/// SessionImpl completion condvar.
	pub completed: Condvar,
}

/// Signing consensus session type.
type SigningConsensusSession = ConsensusSession<SigningConsensusTransport, SigningJob, SigningJobTransport>;

/// Mutable session data.
struct SessionData {
	/// Session state.
	pub state: SessionState,
	/// Message hash.
	pub message_hash: Option<H256>,
	/// Consensus-based signing session.
	pub consensus_session: SigningConsensusSession,
	/// Session key generation session.
	pub generation_session: Option<GenerationSession>,
	/// Decryption result.
	pub result: Option<Result<(Secret, Secret), Error>>,
}

/// Signing session state.
#[derive(Debug, PartialEq)]
#[cfg_attr(test, derive(Clone, Copy))]
pub enum SessionState {
	/// State when consensus is establishing.
	ConsensusEstablishing,
	/// State when session key is generating.
	SessionKeyGeneration,
	/// State when signature is computing.
	SignatureComputing,
}

/// Session creation parameters
pub struct SessionParams {
	/// Session metadata.
	pub meta: SessionMeta,
	/// Session access key.
	pub access_key: Secret,
	/// Key share.
	pub key_share: DocumentKeyShare,
	/// ACL storage.
	pub acl_storage: Arc<AclStorage>,
	/// Cluster
	pub cluster: Arc<Cluster>,
}

/// Signing consensus transport.
struct SigningConsensusTransport {
	/// Session id.
	id: SessionId,
	/// Session access key.
	access_key: Secret,
	/// Cluster.
	cluster: Arc<Cluster>,
}

/// Signing key generation transport.
struct SessionKeyGenerationTransport {
	/// Session access key.
	access_key: Secret,
	/// Cluster.
	cluster: Arc<Cluster>,
	/// Other nodes ids.
	other_nodes_ids: BTreeSet<NodeId>,
}

/// Signing job transport
struct SigningJobTransport {
	/// Session id.
	id: SessionId,
	//// Session access key.
	access_key: Secret,
	/// Cluster.
	cluster: Arc<Cluster>,
}

impl SessionImpl {
	/// Create new signing session.
	pub fn new(params: SessionParams, requester_signature: Option<Signature>) -> Result<Self, Error> {
		debug_assert_eq!(params.meta.threshold, params.key_share.threshold);
		debug_assert_eq!(params.meta.self_node_id == params.meta.master_node_id, requester_signature.is_some());

		use key_server_cluster::generation_session::{check_cluster_nodes, check_threshold};

		// check nodes and threshold
		let nodes = params.key_share.id_numbers.keys().cloned().collect();
		check_cluster_nodes(&params.meta.self_node_id, &nodes)?;
		check_threshold(params.key_share.threshold, &nodes)?;

		let consensus_transport = SigningConsensusTransport {
			id: params.meta.id.clone(),
			access_key: params.access_key.clone(),
			cluster: params.cluster.clone(),
		};

		Ok(SessionImpl {
			core: SessionCore {
				meta: params.meta.clone(),
				access_key: params.access_key,
				key_share: params.key_share,
				cluster: params.cluster,
				completed: Condvar::new(),
			},
			data: Mutex::new(SessionData {
				state: SessionState::ConsensusEstablishing,
				message_hash: None,
				consensus_session: match requester_signature {
					Some(requester_signature) => ConsensusSession::new_on_master(ConsensusSessionParams {
						meta: params.meta,
						acl_storage: params.acl_storage.clone(),
						consensus_transport: consensus_transport,
					}, requester_signature)?,
					None => ConsensusSession::new_on_slave(ConsensusSessionParams {
						meta: params.meta,
						acl_storage: params.acl_storage.clone(),
						consensus_transport: consensus_transport,
					})?,
				},
				generation_session: None,
				result: None,
			}),
		})
	}

	#[cfg(test)]
	/// Get session state.
	pub fn state(&self) -> SessionState {
		self.data.lock().state
	}

	/// Initialize signing session on master node.
	pub fn initialize(&self, message_hash: H256) -> Result<(), Error> {
		let mut data = self.data.lock();
		data.message_hash = Some(message_hash);
		data.consensus_session.initialize(self.core.key_share.id_numbers.keys().cloned().collect())?;

		if data.consensus_session.state() == ConsensusSessionState::ConsensusEstablished {
			let generation_session = GenerationSession::new(GenerationSessionParams {
				id: self.core.meta.id.clone(),
				self_node_id: self.core.meta.self_node_id.clone(),
				key_storage: None,
				cluster: Arc::new(SessionKeyGenerationTransport {
					access_key: self.core.access_key.clone(),
					cluster: self.core.cluster.clone(),
					other_nodes_ids: BTreeSet::new()
				}),
			});
			generation_session.initialize(Public::default(), 0, vec![self.core.meta.self_node_id.clone()].into_iter().collect())?;

			debug_assert_eq!(generation_session.state(), GenerationSessionState::WaitingForGenerationConfirmation);
			let joint_public_and_secret = generation_session
				.joint_public_and_secret()
				.expect("session key is generated before signature is computed; we are in SignatureComputing state; qed")?;
			data.generation_session = Some(generation_session);
			data.state = SessionState::SignatureComputing;

			self.core.disseminate_jobs(&mut data.consensus_session, joint_public_and_secret.0, joint_public_and_secret.1, message_hash)?;

			debug_assert!(data.consensus_session.state() == ConsensusSessionState::Finished);
			data.result = Some(Ok(data.consensus_session.result()?));
			self.core.completed.notify_all();
		}

		Ok(())
	}

	/// Process signing message.
	pub fn process_message(&self, sender: &NodeId, message: &SigningMessage) -> Result<(), Error> {
		match message {
			&SigningMessage::SigningConsensusMessage(ref message) =>
				self.on_consensus_message(sender, message),
			&SigningMessage::SigningGenerationMessage(ref message) =>
				self.on_generation_message(sender, message),
			&SigningMessage::RequestPartialSignature(ref message) =>
				self.on_partial_signature_requested(sender, message),
			&SigningMessage::PartialSignature(ref message) =>
				self.on_partial_signature(sender, message),
			&SigningMessage::SigningSessionError(ref message) =>
				self.on_session_error(sender, message),
			&SigningMessage::SigningSessionCompleted(ref message) =>
				self.on_session_completed(sender, message),
		}
	}

	/// When consensus-related message is received.
	pub fn on_consensus_message(&self, sender: &NodeId, message: &SigningConsensusMessage) -> Result<(), Error> {
		debug_assert!(self.core.meta.id == *message.session);
		debug_assert!(self.core.access_key == *message.sub_session);
		debug_assert!(sender != &self.core.meta.self_node_id);

		let mut data = self.data.lock();
		let is_establishing_consensus = data.consensus_session.state() == ConsensusSessionState::EstablishingConsensus;
		data.consensus_session.on_consensus_message(&sender, &message.message)?;

		let is_consensus_established = data.consensus_session.state() == ConsensusSessionState::ConsensusEstablished;
		if self.core.meta.self_node_id != self.core.meta.master_node_id || !is_establishing_consensus || !is_consensus_established {
			return Ok(());
		}

		let consensus_group = data.consensus_session.select_consensus_group()?.clone();
		let mut other_consensus_group_nodes = consensus_group.clone();
		other_consensus_group_nodes.remove(&self.core.meta.self_node_id);

		let generation_session = GenerationSession::new(GenerationSessionParams {
			id: self.core.meta.id.clone(),
			self_node_id: self.core.meta.self_node_id.clone(),
			key_storage: None,
			cluster: Arc::new(SessionKeyGenerationTransport {
				access_key: self.core.access_key.clone(),
				cluster: self.core.cluster.clone(),
				other_nodes_ids: other_consensus_group_nodes,
			}),
		});
		generation_session.initialize(Public::default(), self.core.key_share.threshold, consensus_group)?;
		data.generation_session = Some(generation_session);
		data.state = SessionState::SessionKeyGeneration;

		Ok(())
	}

	/// When session key related message is received.
	pub fn on_generation_message(&self, sender: &NodeId, message: &SigningGenerationMessage) -> Result<(), Error> {
		debug_assert!(self.core.meta.id == *message.session);
		debug_assert!(self.core.access_key == *message.sub_session);
		debug_assert!(sender != &self.core.meta.self_node_id);

		let mut data = self.data.lock();

		if let &GenerationMessage::InitializeSession(ref message) = &message.message {
			if &self.core.meta.master_node_id != sender {
				return Err(Error::InvalidMessage);
			}

			let consensus_group: BTreeSet<NodeId> = message.nodes.keys().cloned().map(Into::into).collect();
			let mut other_consensus_group_nodes = consensus_group.clone();
			other_consensus_group_nodes.remove(&self.core.meta.self_node_id);

			let generation_session = GenerationSession::new(GenerationSessionParams {
				id: self.core.meta.id.clone(),
				self_node_id: self.core.meta.self_node_id.clone(),
				key_storage: None,
				cluster: Arc::new(SessionKeyGenerationTransport {
					access_key: self.core.access_key.clone(),
					cluster: self.core.cluster.clone(),
					other_nodes_ids: other_consensus_group_nodes
				}),
			});
			data.generation_session = Some(generation_session);
			data.state = SessionState::SessionKeyGeneration;
		}

		{
			let generation_session = data.generation_session.as_ref().ok_or(Error::InvalidStateForRequest)?;
			let is_key_generating = generation_session.state() != GenerationSessionState::Finished;
			generation_session.process_message(sender, &message.message)?;

			let is_key_generated = generation_session.state() == GenerationSessionState::Finished;
			if !is_key_generating || !is_key_generated {
				return Ok(());
			}
		}

		data.state = SessionState::SignatureComputing;
		if self.core.meta.master_node_id != self.core.meta.self_node_id {
			return Ok(());
		}

		let message_hash = data.message_hash
			.expect("we are on master node; on master node message_hash is filled in initialize(); on_generation_message follows initialize; qed");
		let joint_public_and_secret = data.generation_session.as_ref()
			.expect("session key is generated before signature is computed; we are in SignatureComputing state; qed")
			.joint_public_and_secret()
			.expect("session key is generated before signature is computed; we are in SignatureComputing state; qed")?;
		self.core.disseminate_jobs(&mut data.consensus_session, joint_public_and_secret.0, joint_public_and_secret.1, message_hash)
	}

	/// When partial signature is requested.
	pub fn on_partial_signature_requested(&self, sender: &NodeId, message: &RequestPartialSignature) -> Result<(), Error> {
		debug_assert!(self.core.meta.id == *message.session);
		debug_assert!(self.core.access_key == *message.sub_session);
		debug_assert!(sender != &self.core.meta.self_node_id);

		let mut data = self.data.lock();

		if sender != &self.core.meta.master_node_id {
			return Err(Error::InvalidMessage);
		}
		if data.state != SessionState::SignatureComputing {
			return Err(Error::InvalidStateForRequest);
		}

		let joint_public_and_secret = data.generation_session.as_ref()
			.expect("session key is generated before signature is computed; we are in SignatureComputing state; qed")
			.joint_public_and_secret()
			.expect("session key is generated before signature is computed; we are in SignatureComputing state; qed")?;
		let signing_job = SigningJob::new_on_slave(self.core.meta.self_node_id.clone(), self.core.key_share.clone(), joint_public_and_secret.0, joint_public_and_secret.1)?;
		let signing_transport = self.core.signing_transport();

		data.consensus_session.on_job_request(sender, PartialSigningRequest {
			id: message.request_id.clone().into(),
			message_hash: message.message_hash.clone().into(),
			other_nodes_ids: message.nodes.iter().cloned().map(Into::into).collect(),
		}, signing_job, signing_transport)
	}

	/// When partial signature is received.
	pub fn on_partial_signature(&self, sender: &NodeId, message: &PartialSignature) -> Result<(), Error> {
		debug_assert!(self.core.meta.id == *message.session);
		debug_assert!(self.core.access_key == *message.sub_session);
		debug_assert!(sender != &self.core.meta.self_node_id);

		let mut data = self.data.lock();
		data.consensus_session.on_job_response(sender, PartialSigningResponse {
			request_id: message.request_id.clone().into(),
			partial_signature: message.partial_signature.clone().into(),
		})?;

		if data.consensus_session.state() != ConsensusSessionState::Finished {
			return Ok(());
		}

		// send compeltion signal to all nodes, except for rejected nodes
		for node in data.consensus_session.consensus_non_rejected_nodes() {
			self.core.cluster.send(&node, Message::Signing(SigningMessage::SigningSessionCompleted(SigningSessionCompleted {
				session: self.core.meta.id.clone().into(),
				sub_session: self.core.access_key.clone().into(),
			})))?;
		}

		data.result = Some(Ok(data.consensus_session.result()?));
		self.core.completed.notify_all();

		Ok(())
	}

	/// When session is completed.
	pub fn on_session_completed(&self, sender: &NodeId, message: &SigningSessionCompleted) -> Result<(), Error> {
		debug_assert!(self.core.meta.id == *message.session);
		debug_assert!(self.core.access_key == *message.sub_session);
		debug_assert!(sender != &self.core.meta.self_node_id);

		self.data.lock().consensus_session.on_session_completed(sender)
	}

	/// When error has occured on another node.
	pub fn on_session_error(&self, sender: &NodeId, message: &SigningSessionError) -> Result<(), Error> {
		self.process_node_error(Some(&sender), &message.error)
	}

	/// Process error from the other node.
	fn process_node_error(&self, node: Option<&NodeId>, error: &String) -> Result<(), Error> {
		let mut data = self.data.lock();
		match {
			match node {
				Some(node) => data.consensus_session.on_node_error(node),
				None => data.consensus_session.on_session_timeout(),
			}
		} {
			Ok(false) => Ok(()),
			Ok(true) => {
				let message_hash = data.message_hash.as_ref().cloned()
					.expect("on_node_error returned true; this means that jobs must be REsent; this means that jobs already have been sent; jobs are sent when message_hash.is_some(); qed");
				let joint_public_and_secret = data.generation_session.as_ref()
					.expect("on_node_error returned true; this means that jobs must be REsent; this means that jobs already have been sent; jobs are sent when message_hash.is_some(); qed")
					.joint_public_and_secret()
					.expect("on_node_error returned true; this means that jobs must be REsent; this means that jobs already have been sent; jobs are sent when message_hash.is_some(); qed")?;
				let disseminate_result = self.core.disseminate_jobs(&mut data.consensus_session, joint_public_and_secret.0, joint_public_and_secret.1, message_hash);
				match disseminate_result {
					Ok(()) => Ok(()),
					Err(err) => {
						warn!("{}: signing session failed with error: {:?} from {:?}", &self.core.meta.self_node_id, error, node);

						data.result = Some(Err(err.clone()));
						self.core.completed.notify_all();
						Err(err)
					}
				}
			},
			Err(err) => {
				warn!("{}: signing session failed with error: {:?} from {:?}", &self.core.meta.self_node_id, error, node);

				data.result = Some(Err(err.clone()));
				self.core.completed.notify_all();
				Err(err)
			},
		}
	}
}

impl ClusterSession for SessionImpl {
	fn is_finished(&self) -> bool {
		let data = self.data.lock();
		data.consensus_session.state() == ConsensusSessionState::Failed
			|| data.consensus_session.state() == ConsensusSessionState::Finished
	}

	fn on_node_timeout(&self, node: &NodeId) {
		// ignore error, only state matters
		let _ = self.process_node_error(Some(node), &Error::NodeDisconnected.into());
	}

	fn on_session_timeout(&self) {
		// ignore error, only state matters
		let _ = self.process_node_error(None, &Error::NodeDisconnected.into());
	}
}

impl Session for SessionImpl {
	fn wait(&self) -> Result<(Secret, Secret), Error> {
		let mut data = self.data.lock();
		if !data.result.is_some() {
			self.core.completed.wait(&mut data);
		}

		data.result.as_ref()
			.expect("checked above or waited for completed; completed is only signaled when result.is_some(); qed")
			.clone()
	}
}

impl SessionKeyGenerationTransport {
	fn map_message(&self, message: Message) -> Result<Message, Error> {
		match message {
			Message::Generation(message) => Ok(Message::Signing(SigningMessage::SigningGenerationMessage(SigningGenerationMessage {
				session: message.session_id().clone().into(),
				sub_session: self.access_key.clone().into(),
				message: message,
			}))),
			_ => Err(Error::InvalidMessage),
		}
	}
}

impl Cluster for SessionKeyGenerationTransport {
	fn broadcast(&self, message: Message) -> Result<(), Error> {
		let message = self.map_message(message)?;
		for to in &self.other_nodes_ids {
			self.cluster.send(to, message.clone())?;
		}
		Ok(())
	}

	fn send(&self, to: &NodeId, message: Message) -> Result<(), Error> {
		debug_assert!(self.other_nodes_ids.contains(to));
		self.cluster.send(to, self.map_message(message)?)
	}
}

impl SessionCore {
	pub fn signing_transport(&self) -> SigningJobTransport {
		SigningJobTransport {
			id: self.meta.id.clone(),
			access_key: self.access_key.clone(),
			cluster: self.cluster.clone()
		}
	}

	pub fn disseminate_jobs(&self, consensus_session: &mut SigningConsensusSession, session_public: Public, session_secret_share: Secret, message_hash: H256) -> Result<(), Error> {
		let signing_job = SigningJob::new_on_master(self.meta.self_node_id.clone(), self.key_share.clone(), session_public, session_secret_share, message_hash)?;
		consensus_session.disseminate_jobs(signing_job, self.signing_transport())
	}
}

impl JobTransport for SigningConsensusTransport {
	type PartialJobRequest=Signature;
	type PartialJobResponse=bool;

	fn send_partial_request(&self, node: &NodeId, request: Signature) -> Result<(), Error> {
		self.cluster.send(node, Message::Signing(SigningMessage::SigningConsensusMessage(SigningConsensusMessage {
			session: self.id.clone().into(),
			sub_session: self.access_key.clone().into(),
			message: ConsensusMessage::InitializeConsensusSession(InitializeConsensusSession {
				requestor_signature: request.into(),
			})
		})))
	}

	fn send_partial_response(&self, node: &NodeId, response: bool) -> Result<(), Error> {
		self.cluster.send(node, Message::Signing(SigningMessage::SigningConsensusMessage(SigningConsensusMessage {
			session: self.id.clone().into(),
			sub_session: self.access_key.clone().into(),
			message: ConsensusMessage::ConfirmConsensusInitialization(ConfirmConsensusInitialization {
				is_confirmed: response,
			})
		})))
	}
}

impl JobTransport for SigningJobTransport {
	type PartialJobRequest=PartialSigningRequest;
	type PartialJobResponse=PartialSigningResponse;

	fn send_partial_request(&self, node: &NodeId, request: PartialSigningRequest) -> Result<(), Error> {
		self.cluster.send(node, Message::Signing(SigningMessage::RequestPartialSignature(RequestPartialSignature {
			session: self.id.clone().into(),
			sub_session: self.access_key.clone().into(),
			request_id: request.id.into(),
			message_hash: request.message_hash.into(),
			nodes: request.other_nodes_ids.into_iter().map(Into::into).collect(),
		})))
	}

	fn send_partial_response(&self, node: &NodeId, response: PartialSigningResponse) -> Result<(), Error> {
		self.cluster.send(node, Message::Signing(SigningMessage::PartialSignature(PartialSignature {
			session: self.id.clone().into(),
			sub_session: self.access_key.clone().into(),
			request_id: response.request_id.into(),
			partial_signature: response.partial_signature.into(),
		})))
	}
}

#[cfg(test)]
mod tests {
	use std::sync::Arc;
	use std::str::FromStr;
	use std::collections::{BTreeMap, VecDeque};
<<<<<<< HEAD
	use ethkey::{self, Random, Generator, Public};
	use bigint::hash::H256;
=======
	use ethkey::{self, Random, Generator, Public, Secret, KeyPair};
	use util::H256;
>>>>>>> 2df61d0a
	use acl_storage::DummyAclStorage;
	use key_server_cluster::{NodeId, DocumentKeyShare, SessionId, SessionMeta, Error, KeyStorage};
	use key_server_cluster::cluster::tests::DummyCluster;
	use key_server_cluster::generation_session::{Session as GenerationSession};
	use key_server_cluster::generation_session::tests::MessageLoop as KeyGenerationMessageLoop;
	use key_server_cluster::math;
	use key_server_cluster::message::{Message, SigningMessage, SigningConsensusMessage, ConsensusMessage, ConfirmConsensusInitialization,
		SigningGenerationMessage, GenerationMessage, ConfirmInitialization, InitializeSession, RequestPartialSignature};
	use key_server_cluster::signing_session::{Session, SessionImpl, SessionState, SessionParams};

	struct Node {
		pub node_id: NodeId,
		pub cluster: Arc<DummyCluster>,
		pub session: SessionImpl,
	}

	struct MessageLoop {
		pub session_id: SessionId,
		pub requester: KeyPair,
		pub nodes: BTreeMap<NodeId, Node>,
		pub queue: VecDeque<(NodeId, NodeId, Message)>,
		pub acl_storages: Vec<Arc<DummyAclStorage>>,
	}

	impl MessageLoop {
		pub fn new(gl: &KeyGenerationMessageLoop) -> Self {
			let mut nodes = BTreeMap::new();
			let session_id = gl.session_id.clone();
			let requester = Random.generate().unwrap();
			let signature = Some(ethkey::sign(requester.secret(), &SessionId::default()).unwrap());
			let master_node_id = gl.nodes.keys().nth(0).unwrap().clone();
			let mut acl_storages = Vec::new();
			for (i, (gl_node_id, gl_node)) in gl.nodes.iter().enumerate() {
				let acl_storage = Arc::new(DummyAclStorage::default());
				acl_storages.push(acl_storage.clone());
				let cluster = Arc::new(DummyCluster::new(gl_node_id.clone()));
				let session = SessionImpl::new(SessionParams {
					meta: SessionMeta {
						id: session_id.clone(),
						self_node_id: gl_node_id.clone(),
						master_node_id: master_node_id.clone(),
						threshold: gl_node.key_storage.get(&session_id).unwrap().threshold,
					},
					access_key: "834cb736f02d9c968dfaf0c37658a1d86ff140554fc8b59c9fdad5a8cf810eec".parse().unwrap(),
					key_share: gl_node.key_storage.get(&session_id).unwrap(),
					acl_storage: acl_storage,
					cluster: cluster.clone(),
				}, if i == 0 { signature.clone() } else { None }).unwrap();
				nodes.insert(gl_node_id.clone(), Node { node_id: gl_node_id.clone(), cluster: cluster, session: session });
			}

			let nodes_ids: Vec<_> = nodes.keys().cloned().collect();
			for node in nodes.values() {
				for node_id in &nodes_ids {
					node.cluster.add_node(node_id.clone());
				}
			}

			MessageLoop {
				session_id: session_id,
				requester: requester,
				nodes: nodes,
				queue: VecDeque::new(),
				acl_storages: acl_storages,
			}
		}

		pub fn master(&self) -> &SessionImpl {
			&self.nodes.values().nth(0).unwrap().session
		}

		pub fn take_message(&mut self) -> Option<(NodeId, NodeId, Message)> {
			self.nodes.values()
				.filter_map(|n| n.cluster.take_message().map(|m| (n.node_id.clone(), m.0, m.1)))
				.nth(0)
				.or_else(|| self.queue.pop_front())
		}

		pub fn process_message(&mut self, mut msg: (NodeId, NodeId, Message)) -> Result<(), Error> {
			let mut is_queued_message = false;
			loop {
				match {
					match msg.2 {
						Message::Signing(SigningMessage::SigningConsensusMessage(ref message)) => self.nodes[&msg.1].session.on_consensus_message(&msg.0, &message),
						Message::Signing(SigningMessage::SigningGenerationMessage(ref message)) => self.nodes[&msg.1].session.on_generation_message(&msg.0, &message),
						Message::Signing(SigningMessage::RequestPartialSignature(ref message)) => self.nodes[&msg.1].session.on_partial_signature_requested(&msg.0, &message),
						Message::Signing(SigningMessage::PartialSignature(ref message)) => self.nodes[&msg.1].session.on_partial_signature(&msg.0, &message),
						Message::Signing(SigningMessage::SigningSessionCompleted(ref message)) => self.nodes[&msg.1].session.on_session_completed(&msg.0, &message),
						_ => panic!("unexpected"),
					}
				} {
					Ok(_) => {
						if let Some(message) = self.queue.pop_front() {
							msg = message;
							is_queued_message = true;
							continue;
						}
						return Ok(());
					},
					Err(Error::TooEarlyForRequest) => {
						if is_queued_message {
							self.queue.push_front(msg);
						} else {
							self.queue.push_back(msg);
						}
						return Ok(());
					},
					Err(err) => return Err(err),
				}
			}
		}

		pub fn run_until<F: Fn(&MessageLoop) -> bool>(&mut self, predicate: F) -> Result<(), Error> {
			while let Some((from, to, message)) = self.take_message() {
				if predicate(self) {
					return Ok(());
				}

				self.process_message((from, to, message))?;
			}

			unreachable!("either wrong predicate, or failing test")
		}
	}

	fn prepare_signing_sessions(threshold: usize, num_nodes: usize) -> (KeyGenerationMessageLoop, MessageLoop) {
		// run key generation sessions
		let mut gl = KeyGenerationMessageLoop::new(num_nodes);
		gl.master().initialize(Public::default(), threshold, gl.nodes.keys().cloned().collect()).unwrap();
		while let Some((from, to, message)) = gl.take_message() {
			gl.process_message((from, to, message)).unwrap();
		}

		// run signing session
		let sl = MessageLoop::new(&gl);
		(gl, sl)
	}

	#[test]
	fn complete_gen_sign_session() {
		let test_cases = [(0, 1), (0, 5), (2, 5), (3, 5)];
		for &(threshold, num_nodes) in &test_cases {
			let (gl, mut sl) = prepare_signing_sessions(threshold, num_nodes);

			// run signing session
			let message_hash = H256::from(777);
			sl.master().initialize(message_hash).unwrap();
			while let Some((from, to, message)) = sl.take_message() {
				sl.process_message((from, to, message)).unwrap();
			}

			// verify signature
			let public = gl.master().joint_public_and_secret().unwrap().unwrap().0;
			let signature = sl.master().wait().unwrap();
			assert!(math::verify_signature(&public, &signature, &message_hash).unwrap());
		}
	}

	#[test]
	fn constructs_in_cluster_of_single_node() {
		let mut nodes = BTreeMap::new();
		let self_node_id = Random.generate().unwrap().public().clone();
		nodes.insert(self_node_id, Random.generate().unwrap().secret().clone());
		match SessionImpl::new(SessionParams {
			meta: SessionMeta {
				id: SessionId::default(),
				self_node_id: self_node_id.clone(),
				master_node_id: self_node_id.clone(),
				threshold: 0,
			},
			access_key: Random.generate().unwrap().secret().clone(),
			key_share: DocumentKeyShare {
				author: Public::default(),
				threshold: 0,
				id_numbers: nodes,
				secret_share: Random.generate().unwrap().secret().clone(),
				common_point: Some(Random.generate().unwrap().public().clone()),
				encrypted_point: Some(Random.generate().unwrap().public().clone()),
			},
			acl_storage: Arc::new(DummyAclStorage::default()),
			cluster: Arc::new(DummyCluster::new(self_node_id.clone())),
		}, Some(ethkey::sign(Random.generate().unwrap().secret(), &SessionId::default()).unwrap())) {
			Ok(_) => (),
			_ => panic!("unexpected"),
		}
	}

	#[test]
	fn fails_to_construct_if_not_a_part_of_cluster() {
		let mut nodes = BTreeMap::new();
		let self_node_id = Random.generate().unwrap().public().clone();
		nodes.insert(Random.generate().unwrap().public().clone(), Random.generate().unwrap().secret().clone());
		nodes.insert(Random.generate().unwrap().public().clone(), Random.generate().unwrap().secret().clone());
		match SessionImpl::new(SessionParams {
			meta: SessionMeta {
				id: SessionId::default(),
				self_node_id: self_node_id.clone(),
				master_node_id: self_node_id.clone(),
				threshold: 0,
			},
			access_key: Random.generate().unwrap().secret().clone(),
			key_share: DocumentKeyShare {
				author: Public::default(),
				threshold: 0,
				id_numbers: nodes,
				secret_share: Random.generate().unwrap().secret().clone(),
				common_point: Some(Random.generate().unwrap().public().clone()),
				encrypted_point: Some(Random.generate().unwrap().public().clone()),
			},
			acl_storage: Arc::new(DummyAclStorage::default()),
			cluster: Arc::new(DummyCluster::new(self_node_id.clone())),
		}, Some(ethkey::sign(Random.generate().unwrap().secret(), &SessionId::default()).unwrap())) {
			Err(Error::InvalidNodesConfiguration) => (),
			_ => panic!("unexpected"),
		}
	}

	#[test]
	fn fails_to_construct_if_threshold_is_wrong() {
		let mut nodes = BTreeMap::new();
		let self_node_id = Random.generate().unwrap().public().clone();
		nodes.insert(self_node_id.clone(), Random.generate().unwrap().secret().clone());
		nodes.insert(Random.generate().unwrap().public().clone(), Random.generate().unwrap().secret().clone());
		match SessionImpl::new(SessionParams {
			meta: SessionMeta {
				id: SessionId::default(),
				self_node_id: self_node_id.clone(),
				master_node_id: self_node_id.clone(),
				threshold: 2,
			},
			access_key: Random.generate().unwrap().secret().clone(),
			key_share: DocumentKeyShare {
				author: Public::default(),
				threshold: 2,
				id_numbers: nodes,
				secret_share: Random.generate().unwrap().secret().clone(),
				common_point: Some(Random.generate().unwrap().public().clone()),
				encrypted_point: Some(Random.generate().unwrap().public().clone()),
			},
			acl_storage: Arc::new(DummyAclStorage::default()),
			cluster: Arc::new(DummyCluster::new(self_node_id.clone())),
		}, Some(ethkey::sign(Random.generate().unwrap().secret(), &SessionId::default()).unwrap())) {
			Err(Error::InvalidThreshold) => (),
			_ => panic!("unexpected"),
		}
	}

	#[test]
	fn fails_to_initialize_when_already_initialized() {
		let (_, sl) = prepare_signing_sessions(1, 3);
		assert_eq!(sl.master().initialize(777.into()), Ok(()));
		assert_eq!(sl.master().initialize(777.into()), Err(Error::InvalidStateForRequest));
	}

	#[test]
	fn does_not_fail_when_consensus_message_received_after_consensus_established() {
		let (_, mut sl) = prepare_signing_sessions(1, 3);
		sl.master().initialize(777.into()).unwrap();
		// consensus is established
		sl.run_until(|sl| sl.master().state() == SessionState::SessionKeyGeneration).unwrap();
		// but 3rd node continues to send its messages
		// this should not fail session
		let consensus_group = sl.master().data.lock().consensus_session.select_consensus_group().unwrap().clone();
		let mut had_3rd_message = false;
		while let Some((from, to, message)) = sl.take_message() {
			if !consensus_group.contains(&from) {
				had_3rd_message = true;
				sl.process_message((from, to, message)).unwrap();
			}
		}
		assert!(had_3rd_message);
	}

	#[test]
	fn fails_when_consensus_message_is_received_when_not_initialized() {
		let (_, sl) = prepare_signing_sessions(1, 3);
		assert_eq!(sl.master().on_consensus_message(sl.nodes.keys().nth(1).unwrap(), &SigningConsensusMessage {
			session: SessionId::default().into(),
			sub_session: sl.master().core.access_key.clone().into(),
			message: ConsensusMessage::ConfirmConsensusInitialization(ConfirmConsensusInitialization {
				is_confirmed: true,
			}),
		}), Err(Error::InvalidStateForRequest));
	}

	#[test]
	fn fails_when_generation_message_is_received_when_not_initialized() {
		let (_, sl) = prepare_signing_sessions(1, 3);
		assert_eq!(sl.master().on_generation_message(sl.nodes.keys().nth(1).unwrap(), &SigningGenerationMessage {
			session: SessionId::default().into(),
			sub_session: sl.master().core.access_key.clone().into(),
			message: GenerationMessage::ConfirmInitialization(ConfirmInitialization {
				session: SessionId::default().into(),
				derived_point: Public::default().into(),
			}),
		}), Err(Error::InvalidStateForRequest));
	}

	#[test]
	fn fails_when_generation_sesson_is_initialized_by_slave_node() {
		let (_, mut sl) = prepare_signing_sessions(1, 3);
		sl.master().initialize(777.into()).unwrap();
		sl.run_until(|sl| sl.master().state() == SessionState::SessionKeyGeneration).unwrap();

		let slave2_id = sl.nodes.keys().nth(2).unwrap().clone();
		let slave1 = &sl.nodes.values().nth(1).unwrap().session;

		assert_eq!(slave1.on_generation_message(&slave2_id, &SigningGenerationMessage {
			session: SessionId::default().into(),
			sub_session: sl.master().core.access_key.clone().into(),
			message: GenerationMessage::InitializeSession(InitializeSession {
				session: SessionId::default().into(),
				author: Public::default().into(),
				nodes: BTreeMap::new(),
				threshold: 1,
				derived_point: Public::default().into(),
			})
		}), Err(Error::InvalidMessage));
	}

	#[test]
	fn fails_when_signature_requested_when_not_initialized() {
		let (_, sl) = prepare_signing_sessions(1, 3);
		let slave1 = &sl.nodes.values().nth(1).unwrap().session;
		assert_eq!(slave1.on_partial_signature_requested(sl.nodes.keys().nth(0).unwrap(), &RequestPartialSignature {
			session: SessionId::default().into(),
			sub_session: sl.master().core.access_key.clone().into(),
			request_id: Secret::from_str("0000000000000000000000000000000000000000000000000000000000000001").unwrap().into(),
			message_hash: H256::default().into(),
			nodes: Default::default(),
		}), Err(Error::InvalidStateForRequest));
	}

	#[test]
	fn fails_when_signature_requested_by_slave_node() {
		let (_, sl) = prepare_signing_sessions(1, 3);
		assert_eq!(sl.master().on_partial_signature_requested(sl.nodes.keys().nth(1).unwrap(), &RequestPartialSignature {
			session: SessionId::default().into(),
			sub_session: sl.master().core.access_key.clone().into(),
			request_id: Secret::from_str("0000000000000000000000000000000000000000000000000000000000000001").unwrap().into(),
			message_hash: H256::default().into(),
			nodes: Default::default(),
		}), Err(Error::InvalidMessage));
	}

	#[test]
	fn failed_signing_session() {
		let (_, mut sl) = prepare_signing_sessions(1, 3);
		sl.master().initialize(777.into()).unwrap();

		// we need at least 2-of-3 nodes to agree to reach consensus
		// let's say 2 of 3 nodes disagee
		sl.acl_storages[1].prohibit(sl.requester.public().clone(), SessionId::default());
		sl.acl_storages[2].prohibit(sl.requester.public().clone(), SessionId::default());

		// then consensus is unreachable
		assert_eq!(sl.run_until(|_| false), Err(Error::ConsensusUnreachable));
	}

	#[test]
	fn complete_signing_session_with_single_node_failing() {
		let (_, mut sl) = prepare_signing_sessions(1, 3);
		sl.master().initialize(777.into()).unwrap();

		// we need at least 2-of-3 nodes to agree to reach consensus
		// let's say 1 of 3 nodes disagee
		sl.acl_storages[1].prohibit(sl.requester.public().clone(), SessionId::default());

		// then consensus reachable, but single node will disagree
		while let Some((from, to, message)) = sl.take_message() {
			sl.process_message((from, to, message)).unwrap();
		}

		let data = sl.master().data.lock();
		match data.result {
			Some(Ok(_)) => (),
			_ => unreachable!(),
		}
	}

	#[test]
	fn complete_signing_session_with_acl_check_failed_on_master() {
		let (_, mut sl) = prepare_signing_sessions(1, 3);
		sl.master().initialize(777.into()).unwrap();

		// we need at least 2-of-3 nodes to agree to reach consensus
		// let's say 1 of 3 nodes disagee
		sl.acl_storages[0].prohibit(sl.requester.public().clone(), SessionId::default());

		// then consensus reachable, but single node will disagree
		while let Some((from, to, message)) = sl.take_message() {
			sl.process_message((from, to, message)).unwrap();
		}

		let data = sl.master().data.lock();
		match data.result {
			Some(Ok(_)) => (),
			_ => unreachable!(),
		}
	}
}<|MERGE_RESOLUTION|>--- conflicted
+++ resolved
@@ -581,13 +581,8 @@
 	use std::sync::Arc;
 	use std::str::FromStr;
 	use std::collections::{BTreeMap, VecDeque};
-<<<<<<< HEAD
-	use ethkey::{self, Random, Generator, Public};
 	use bigint::hash::H256;
-=======
 	use ethkey::{self, Random, Generator, Public, Secret, KeyPair};
-	use util::H256;
->>>>>>> 2df61d0a
 	use acl_storage::DummyAclStorage;
 	use key_server_cluster::{NodeId, DocumentKeyShare, SessionId, SessionMeta, Error, KeyStorage};
 	use key_server_cluster::cluster::tests::DummyCluster;
