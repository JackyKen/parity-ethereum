--- conflicted
+++ resolved
@@ -62,11 +62,8 @@
 	pub file_path: Option<String>,
 	pub kind: Kind,
 	pub block_at: BlockId,
-<<<<<<< HEAD
 	pub max_round_blocks_to_import: usize,
-=======
 	pub snapshot_conf: SnapshotConfiguration,
->>>>>>> 4637215a
 }
 
 // helper for reading chunks from arbitrary reader and feeding them into the
